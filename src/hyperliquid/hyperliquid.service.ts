import { Injectable, Logger } from '@nestjs/common';
import { ConfigService } from '@nestjs/config';
import * as hl from '@nktkas/hyperliquid';
import { Hex } from '@nktkas/hyperliquid';
import { privateKeyToAccount } from 'viem/accounts';

@Injectable()
export class HyperliquidService {
  private readonly logger = new Logger(HyperliquidService.name);
  private readonly transport = new hl.HttpTransport();
  public readonly infoClient = new hl.InfoClient({ transport: this.transport });
  private readonly exchangeClient: hl.ExchangeClient;
  public readonly walletAddress: Hex;

  constructor(private configService: ConfigService) {
    const privateKey = this.configService.get<string>('hyperliquid.privateKey');
    if (!privateKey)
      throw new Error('HL_KEY is not defined in environment variables.');

    const wallet = privateKeyToAccount(privateKey as Hex);
    this.walletAddress = wallet.address;
    this.exchangeClient = new hl.ExchangeClient({
      wallet,
      transport: this.transport,
    });
  }

  async bootstrap() {
    await this.infoClient.clearinghouseState({ user: this.walletAddress });
    this.logger.log('HyperliquidService bootstrap completed');
  }

  async getUserPosition(coin: string) {
    const data = await this.infoClient.clearinghouseState({
      user: this.walletAddress,
    });
    return data.assetPositions.find((p) => p.position.coin === coin);
  }

  async getCurrentPrice(coin: string): Promise<number> {
    const mids = await this.infoClient.allMids();
    const price = mids[coin];
    if (!price) throw new Error(`Price not found for ${coin}`);

    return parseFloat(price);
  }

  async getHistoricalPrices(
    coin: string,
    interval:
      | '1m'
      | '3m'
      | '5m'
      | '15m'
      | '30m'
      | '1h'
      | '2h'
      | '4h'
      | '8h'
      | '12h'
      | '1d'
      | '3d'
      | '1w'
      | '1M',
    startTime: number,
    endTime: number,
  ): Promise<
    Array<{
      timestamp: Date;
      open: number;
      high: number;
      low: number;
      close: number;
      volume: number;
    }>
  > {
    const candles = await this.infoClient.candleSnapshot({
      coin,
      interval,
      startTime,
      endTime,
    });

    return candles.map((c: any) => ({
      timestamp: new Date(Number(c.T)),
      open: parseFloat(c.o),
      high: parseFloat(c.h),
      low: parseFloat(c.l),
      close: parseFloat(c.c),
      volume: parseFloat(c.v),
    }));
  }

  async openPosition({
    coin,
    isLong,
    leverage,
    collateral,
  }: {
    coin: string;
    isLong: boolean;
    leverage: number;
    collateral: number;
  }) {
    const mids = await this.infoClient.allMids();
    const markPrice = parseFloat(mids[coin]);
    const notional = leverage * collateral;
    const size = notional / markPrice;

    const meta = await this.infoClient.meta();
    const assetIndex = meta.universe.findIndex((c) => c.name === coin);
    if (assetIndex === -1)
      throw new Error(`Asset ${coin} not found in universe`);

    // console.log('Asset metadata:', meta.universe[assetIndex]);
    // console.log('Original mark price:', markPrice);
    // console.log('Size:', size.toFixed(4));

    const isBuy = isLong;

<<<<<<< HEAD
    const aggressivePrice = isBuy
      ? Math.round(markPrice * 2).toString() + '.0'
      : Math.round(markPrice * 0.5).toString() + '.0';
=======
    const aggressivePrice = isBuy 
      ? Math.round(markPrice * 2).toString() + ".0"
      : Math.round(markPrice * 0.5).toString() + ".0";
>>>>>>> 3d8415aa

    const order = {
      orders: [
        {
          a: assetIndex,
          b: isBuy,
          p: aggressivePrice,
          s: size.toFixed(4),
          r: false,
<<<<<<< HEAD
          t: { limit: { tif: 'Ioc' as const } },
=======
          t: {
            limit: { tif: "Ioc" as const }
          },
>>>>>>> 3d8415aa
        },
      ],
      grouping: 'na' as const,
    };

    // console.log('Full order object:', JSON.stringify(order, null, 2));

    return await this.exchangeClient.order(order);
  }

  async closePosition(coin: string, isLong: boolean) {
    const userState = await this.infoClient.clearinghouseState({
      user: this.walletAddress,
    });

    const meta = await this.infoClient.meta();
    const assetIndex = meta.universe.findIndex((c) => c.name === coin);
    if (assetIndex === -1)
      throw new Error(`Asset ${coin} not found in universe`);

    const position = userState.assetPositions[assetIndex];
    if (!position?.position || parseFloat(position.position.szi) === 0)
      return null;

    const szi = parseFloat(position.position.szi);
    const size = Math.abs(szi);

    const isBuy = !isLong;

    const mids = await this.infoClient.allMids();
    const markPrice = parseFloat(mids[coin]);

    const closePrice = isBuy
      ? Math.round(markPrice * 2).toString() + '.0'
      : Math.round(markPrice * 0.5).toString() + '.0';

<<<<<<< HEAD
    console.log('Size to close:', size.toFixed(4));
    console.log('Position size:', szi);
    console.log('Is buy order:', isBuy);
    console.log('Mark price:', markPrice);
    console.log('Close price:', closePrice);

=======
    // console.log('Size to close:', size.toFixed(4));
    // console.log('Position size:', szi);
    // console.log('Is buy order:', isBuy);
    // console.log('Mark price:', markPrice);
    // console.log('Close price:', closePrice);
    
>>>>>>> 3d8415aa
    const order = {
      orders: [
        {
          a: assetIndex,
          b: isBuy,
          p: closePrice,
          s: size.toFixed(4),
          r: true,
          t: { limit: { tif: 'Ioc' as const } },
        },
      ],
      grouping: 'na' as const,
    };
<<<<<<< HEAD

    console.log('Full order object:', JSON.stringify(order, null, 2));

=======
    
    // console.log('Full order object:', JSON.stringify(order, null, 2));
  
>>>>>>> 3d8415aa
    return await this.exchangeClient.order(order);
  }
}<|MERGE_RESOLUTION|>--- conflicted
+++ resolved
@@ -118,15 +118,9 @@
 
     const isBuy = isLong;
 
-<<<<<<< HEAD
     const aggressivePrice = isBuy
       ? Math.round(markPrice * 2).toString() + '.0'
       : Math.round(markPrice * 0.5).toString() + '.0';
-=======
-    const aggressivePrice = isBuy 
-      ? Math.round(markPrice * 2).toString() + ".0"
-      : Math.round(markPrice * 0.5).toString() + ".0";
->>>>>>> 3d8415aa
 
     const order = {
       orders: [
@@ -136,13 +130,7 @@
           p: aggressivePrice,
           s: size.toFixed(4),
           r: false,
-<<<<<<< HEAD
           t: { limit: { tif: 'Ioc' as const } },
-=======
-          t: {
-            limit: { tif: "Ioc" as const }
-          },
->>>>>>> 3d8415aa
         },
       ],
       grouping: 'na' as const,
@@ -178,22 +166,12 @@
     const closePrice = isBuy
       ? Math.round(markPrice * 2).toString() + '.0'
       : Math.round(markPrice * 0.5).toString() + '.0';
-
-<<<<<<< HEAD
-    console.log('Size to close:', size.toFixed(4));
-    console.log('Position size:', szi);
-    console.log('Is buy order:', isBuy);
-    console.log('Mark price:', markPrice);
-    console.log('Close price:', closePrice);
-
-=======
     // console.log('Size to close:', size.toFixed(4));
     // console.log('Position size:', szi);
     // console.log('Is buy order:', isBuy);
     // console.log('Mark price:', markPrice);
     // console.log('Close price:', closePrice);
     
->>>>>>> 3d8415aa
     const order = {
       orders: [
         {
@@ -207,15 +185,9 @@
       ],
       grouping: 'na' as const,
     };
-<<<<<<< HEAD
-
-    console.log('Full order object:', JSON.stringify(order, null, 2));
-
-=======
     
     // console.log('Full order object:', JSON.stringify(order, null, 2));
-  
->>>>>>> 3d8415aa
+
     return await this.exchangeClient.order(order);
   }
 }